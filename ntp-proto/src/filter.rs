// An implementation of the NTP clock filter algorithm, as described by
//
//      https://datatracker.ietf.org/doc/html/rfc5905#page-37
//
// Specifically this is a rust implementation of the `clock_filter()` routine,
// described in the appendix
//
//      https://datatracker.ietf.org/doc/html/rfc5905#appendix-A.5.2

<<<<<<< HEAD
use crate::{
    packet::{NtpAssociationMode, NtpLeapIndicator},
    NtpDuration, NtpHeader, NtpTimestamp, ReferenceId,
};

const MAX_STRATUM: u8 = 16;
const MAX_DISTANCE: NtpDuration = NtpDuration::ONE;

// TODO this should be 4 in production?!
/// Minimum number of survivors needed to be able to discipline the system clock.
/// More survivors (so more servers from which to get the time) means a more accurate time.
///
/// The spec notes (CMIN was renamed to MIN_INTERSECTION_SURVIVORS in our implementation):
///
/// > CMIN defines the minimum number of servers consistent with the correctness requirements.
/// > Suspicious operators would set CMIN to ensure multiple redundant servers are available for the
/// > algorithms to mitigate properly. However, for historic reasons the default value for CMIN is one.
const MIN_INTERSECTION_SURVIVORS: usize = 1;

/// Number of survivors that the cluster_algorithm tries to keep.
///
/// The code skeleton notes that the goal is to give the cluster algorithm something to chew on.
/// The spec itself does not say anything about how this variable is chosen, or why it exists
/// (but it does define the use of this variable)
///
/// Because the input can have fewer than 3 survivors, the MIN_CLUSTER_SURVIVORS
/// is not an actual lower bound on the number of survivors.
const MIN_CLUSTER_SURVIVORS: usize = 3;

/// frequency tolerance (15 ppm)
// const PHI: f64 = 15e-6;
fn multiply_by_phi(duration: NtpDuration) -> NtpDuration {
    (duration * 15) / 1_000_000
}
=======
use crate::peer::{multiply_by_phi, PeerStatistics};
use crate::{packet::NtpLeapIndicator, NtpDuration, NtpTimestamp};
>>>>>>> 5df7ca64

#[derive(Debug, Clone, Copy, PartialEq)]
pub struct FilterTuple {
    offset: NtpDuration,
    delay: NtpDuration,
    dispersion: NtpDuration,
    time: NtpTimestamp,
}

impl FilterTuple {
    const DUMMY: Self = Self {
        offset: NtpDuration::ZERO,
        delay: NtpDuration::MAX_DISPERSION,
        dispersion: NtpDuration::MAX_DISPERSION,
        time: NtpTimestamp::ZERO,
    };

    fn is_dummy(self) -> bool {
        self == Self::DUMMY
    }

    /// The default logic for updating a peer with a new packet.
    ///
    /// A Broadcast association requires different logic.
    /// All other associations should use this function
    #[allow(dead_code)]
    fn from_packet_default(
        packet: &NtpHeader,
        system_precision: NtpDuration,
        destination_timestamp: NtpTimestamp,
        local_clock_time: NtpTimestamp,
    ) -> Self {
        // for reference
        //
        // | org       | T1         | origin timestamp      |
        // | rec       | T2         | receive timestamp     |
        // | xmt       | T3         | transmit timestamp    |
        // | dst       | T4         | destination timestamp |

        // for a broadcast association, different logic is used
        debug_assert_ne!(packet.mode, NtpAssociationMode::Broadcast);

        let packet_precision = NtpDuration::from_exponent(packet.precision);

        // offset is the average of the deltas (T2 - T1) and (T4 - T3)
        let offset1 = packet.receive_timestamp - packet.origin_timestamp;
        let offset2 = destination_timestamp - packet.transmit_timestamp;
        let offset = (offset1 + offset2) / 2i64;

        // delay is (T4 - T1) - (T3 - T2)
        let delta1 = destination_timestamp - packet.origin_timestamp;
        let delta2 = packet.transmit_timestamp - packet.receive_timestamp;
        // In cases where the server and client clocks are running at different rates
        // and with very fast networks, the delay can appear negative.
        // delay is clamped to ensure it is always positive
        let delay = Ord::max(system_precision, delta1 - delta2);

        let dispersion = packet_precision + system_precision + multiply_by_phi(delta1);

        Self {
            offset,
            delay,
            dispersion,
            time: local_clock_time,
        }
    }
}

#[derive(Debug, Clone)]
pub(crate) struct LastMeasurements {
    register: [FilterTuple; 8],
}

impl Default for LastMeasurements {
    fn default() -> Self {
        Self::new()
    }
}

impl LastMeasurements {
    #[allow(dead_code)]
    const fn new() -> Self {
        Self {
            register: [FilterTuple::DUMMY; 8],
        }
    }

    /// Insert the new tuple at index 0, move all other tuples one to the right.
    /// The final (oldest) tuple is discarded
    fn shift_and_insert(&mut self, mut current: FilterTuple, dispersion_correction: NtpDuration) {
        for tuple in self.register.iter_mut() {
            // adding the dispersion correction would make the dummy no longer a dummy
            if !tuple.is_dummy() {
                tuple.dispersion += dispersion_correction;
            }

            std::mem::swap(&mut current, tuple);
        }
    }

    pub(crate) fn step(
        &mut self,
        new_tuple: FilterTuple,
        peer_time: NtpTimestamp,
        system_leap_indicator: NtpLeapIndicator,
        system_precision: f64,
    ) -> Option<(PeerStatistics, NtpTimestamp)> {
        let dispersion_correction = multiply_by_phi(new_tuple.time - peer_time);
        self.shift_and_insert(new_tuple, dispersion_correction);

        let temporary_list = TemporaryList::from_clock_filter_contents(self);
        let smallest_delay = *temporary_list.smallest_delay();

        // Prime directive: use a sample only once and never a sample
        // older than the latest one, but anything goes before first
        // synchronized.
        if smallest_delay.time - peer_time <= NtpDuration::ZERO
            && system_leap_indicator.is_synchronized()
        {
            return None;
        }

        let offset = smallest_delay.offset;
        let delay = smallest_delay.delay;

        let dispersion = temporary_list.dispersion();
        let jitter = temporary_list.jitter(smallest_delay, system_precision);

        let statistics = PeerStatistics {
            offset,
            delay,
            dispersion,
            jitter,
        };

        Some((statistics, smallest_delay.time))
    }
}

/// Temporary list
#[derive(Debug, Clone)]
pub(crate) struct TemporaryList {
    /// Invariant: this array is always sorted by increasing delay!
    register: [FilterTuple; 8],
}

impl TemporaryList {
    fn from_clock_filter_contents(source: &LastMeasurements) -> Self {
        // copy the registers
        let mut register = source.register;

        // sort by delay, ignoring NaN
        register.sort_by(|t1, t2| {
            t1.delay
                .partial_cmp(&t2.delay)
                .unwrap_or(std::cmp::Ordering::Less)
        });

        Self { register }
    }

    fn smallest_delay(&self) -> &FilterTuple {
        &self.register[0]
    }

    /// Prefix of the temporary list containing only the valid tuples
    fn valid_tuples(&self) -> &[FilterTuple] {
        let num_invalid_tuples = self
            .register
            .iter()
            .rev()
            .take_while(|t| t.is_dummy())
            .count();

        let num_valid_tuples = self.register.len() - num_invalid_tuples;

        &self.register[..num_valid_tuples]
    }

    /// #[no_run]
    ///                     i=n-1
    ///                     ---     epsilon_i
    ///      epsilon =       \     ----------
    ///                      /        (i+1)
    ///                     ---     2
    ///                     i=0
    /// Invariant: the register is sorted wrt delay
    fn dispersion(&self) -> NtpDuration {
        self.register
            .iter()
            .enumerate()
            .map(|(i, t)| t.dispersion / 2i64.pow(i as u32 + 1))
            .fold(NtpDuration::default(), |a, b| a + b)
    }

    /// #[no_run]
    ///                          +-----                 -----+^1/2
    ///                          |  n-1                      |
    ///                          |  ---                      |
    ///                  1       |  \                     2  |
    ///      psi   =  -------- * |  /    (theta_0-theta_j)   |
    ///                (n-1)     |  ---                      |
    ///                          |  j=1                      |
    ///                          +-----                 -----+
    ///
    /// Invariant: the register is sorted wrt delay
    fn jitter(&self, smallest_delay: FilterTuple, system_precision: f64) -> f64 {
        Self::jitter_help(self.valid_tuples(), smallest_delay, system_precision)
    }

    fn jitter_help(
        valid_tuples: &[FilterTuple],
        smallest_delay: FilterTuple,
        system_precision: f64,
    ) -> f64 {
        let root_mean_square = valid_tuples
            .iter()
            .map(|t| (t.offset - smallest_delay.offset).to_seconds().powi(2))
            .sum::<f64>()
            .sqrt();

        // root mean square average (RMS average). - 1 to exclude the smallest_delay
        let jitter = root_mean_square / (valid_tuples.len() - 1) as f64;

        // In order to ensure consistency and avoid divide exceptions in other
        // computations, the psi is bounded from below by the system precision
        // s.rho expressed in seconds.
        jitter.max(system_precision)
    }

    #[cfg(test)]
    const fn new() -> Self {
        Self {
            register: [FilterTuple::DUMMY; 8],
        }
    }
}

#[cfg(test)]
mod test {
    use super::*;

    #[test]
    fn dispersion_of_dummys() {
        // The observer should note (a) if all stages contain the dummy tuple
        // with dispersion MAXDISP, the computed dispersion is a little less than 16 s

        let register = TemporaryList::new();
        let value = register.dispersion().to_seconds();

        assert!((16.0 - value) < 0.1)
    }

    #[test]
    fn dummys_are_not_valid() {
        assert!(TemporaryList::new().valid_tuples().is_empty())
    }

    #[test]
    fn jitter_of_single() {
        let mut register = LastMeasurements::new();
        register.register[0].offset = NtpDuration::from_seconds(42.0);
        let first = register.register[0];
        let value = TemporaryList::from_clock_filter_contents(&register).jitter(first, 0.0);

        assert_eq!(value, 0.0)
    }

    #[test]
    fn jitter_of_pair() {
        let mut register = TemporaryList::new();
        register.register[0].offset = NtpDuration::from_seconds(20.0);
        register.register[1].offset = NtpDuration::from_seconds(30.0);
        let first = register.register[0];
        let value = register.jitter(first, 0.0);

        // jitter is calculated relative to the first tuple
        assert!((value - 10.0).abs() < 1e-6)
    }

    #[test]
    fn jitter_of_triple() {
        let mut register = TemporaryList::new();
        register.register[0].offset = NtpDuration::from_seconds(20.0);
        register.register[1].offset = NtpDuration::from_seconds(20.0);
        register.register[2].offset = NtpDuration::from_seconds(30.0);
        let first = register.register[0];
        let value = register.jitter(first, 0.0);

        // jitter is calculated relative to the first tuple
        assert!((value - 5.0).abs() < 1e-6)
    }

    #[test]
    fn clock_filter_defaults() {
        let new_tuple = FilterTuple {
            offset: Default::default(),
            delay: Default::default(),
            dispersion: Default::default(),
            time: Default::default(),
        };

        let mut measurements = LastMeasurements::default();

        let peer_time = NtpTimestamp::default();
        let system_leap_indicator = NtpLeapIndicator::NoWarning;
        let system_precision = 0.0;
        let update = measurements.step(
            new_tuple,
            peer_time,
            system_leap_indicator,
            system_precision,
        );

        // because "time" is zero, the same as all the dummy tuples,
        // the "new" tuple is not newer and hence rejected
        assert!(update.is_none());
    }

    #[test]
    fn clock_filter_new() {
        let new_tuple = FilterTuple {
            offset: NtpDuration::from_seconds(12.0),
            delay: NtpDuration::from_seconds(14.0),
            dispersion: Default::default(),
            time: NtpTimestamp::from_bits((1i64 << 32).to_be_bytes()),
        };

        let mut measurements = LastMeasurements::default();

        let peer_time = NtpTimestamp::default();
        let system_leap_indicator = NtpLeapIndicator::NoWarning;
        let system_precision = 0.0;
        let update = measurements.step(
            new_tuple,
            peer_time,
            system_leap_indicator,
            system_precision,
        );

        assert!(update.is_some());

        let (statistics, new_time) = update.unwrap();

        assert_eq!(statistics.offset, new_tuple.offset);
        assert_eq!(statistics.delay, new_tuple.delay);
        assert_eq!(new_time, new_tuple.time);

        // there is just one valid sample
        assert_eq!(statistics.jitter, 0.0);

        let temporary = TemporaryList::from_clock_filter_contents(&measurements);

        assert_eq!(temporary.register[0], new_tuple);
        assert_eq!(temporary.valid_tuples(), &[new_tuple]);
    }
<<<<<<< HEAD

    #[test]
    fn test_root_duration_sanity() {
        // Ensure root distance at least increases as it is supposed to
        // when changing the main measurement parameters
        let mut packet = NtpHeader::new();
        packet.root_delay = NtpDuration::from_fixed_int(100000000);
        packet.root_dispersion = NtpDuration::from_fixed_int(100000000);
        let reference = Peer {
            statistics: PeerStatistics {
                delay: NtpDuration::from_fixed_int(100000000),
                dispersion: NtpDuration::from_fixed_int(100000000),
                ..Default::default()
            },
            last_measurements: Default::default(),
            last_packet: packet.clone(),
            time: NtpTimestamp::from_fixed_int(100000000),
            ..default_peer()
        };

        assert!(
            reference.root_distance(NtpTimestamp::from_fixed_int(100000000))
                < reference.root_distance(NtpTimestamp::from_fixed_int(200000000))
        );

        let sample = Peer {
            statistics: PeerStatistics {
                delay: NtpDuration::from_fixed_int(200000000),
                dispersion: NtpDuration::from_fixed_int(100000000),
                ..Default::default()
            },
            last_measurements: Default::default(),
            last_packet: packet.clone(),
            time: NtpTimestamp::from_fixed_int(100000000),
            ..default_peer()
        };
        assert!(
            reference.root_distance(NtpTimestamp::from_fixed_int(100000000))
                < sample.root_distance(NtpTimestamp::from_fixed_int(100000000))
        );

        let sample = Peer {
            statistics: PeerStatistics {
                delay: NtpDuration::from_fixed_int(100000000),
                dispersion: NtpDuration::from_fixed_int(200000000),
                ..Default::default()
            },
            last_measurements: Default::default(),
            last_packet: packet.clone(),
            time: NtpTimestamp::from_fixed_int(100000000),
            ..default_peer()
        };
        assert!(
            reference.root_distance(NtpTimestamp::from_fixed_int(100000000))
                < sample.root_distance(NtpTimestamp::from_fixed_int(100000000))
        );

        let sample = Peer {
            statistics: PeerStatistics {
                delay: NtpDuration::from_fixed_int(100000000),
                dispersion: NtpDuration::from_fixed_int(100000000),
                ..Default::default()
            },
            last_measurements: Default::default(),
            last_packet: packet.clone(),
            time: NtpTimestamp::from_fixed_int(0),
            ..default_peer()
        };
        assert!(
            reference.root_distance(NtpTimestamp::from_fixed_int(100000000))
                < sample.root_distance(NtpTimestamp::from_fixed_int(100000000))
        );

        packet.root_delay = NtpDuration::from_fixed_int(200000000);
        let sample = Peer {
            statistics: PeerStatistics {
                delay: NtpDuration::from_fixed_int(100000000),
                dispersion: NtpDuration::from_fixed_int(100000000),
                ..Default::default()
            },
            last_measurements: Default::default(),
            last_packet: packet.clone(),
            time: NtpTimestamp::from_fixed_int(100000000),
            ..default_peer()
        };
        packet.root_delay = NtpDuration::from_fixed_int(100000000);
        assert!(
            reference.root_distance(NtpTimestamp::from_fixed_int(100000000))
                < sample.root_distance(NtpTimestamp::from_fixed_int(100000000))
        );

        packet.root_dispersion = NtpDuration::from_fixed_int(200000000);
        let sample = Peer {
            statistics: PeerStatistics {
                delay: NtpDuration::from_fixed_int(100000000),
                dispersion: NtpDuration::from_fixed_int(100000000),
                ..Default::default()
            },
            last_measurements: Default::default(),
            last_packet: packet.clone(),
            time: NtpTimestamp::from_fixed_int(100000000),
            ..default_peer()
        };
        packet.root_dispersion = NtpDuration::from_fixed_int(100000000);
        assert!(
            reference.root_distance(NtpTimestamp::from_fixed_int(100000000))
                < sample.root_distance(NtpTimestamp::from_fixed_int(100000000))
        );

        let sample = Peer {
            statistics: PeerStatistics {
                delay: NtpDuration::from_fixed_int(100000000),
                dispersion: NtpDuration::from_fixed_int(100000000),
                ..Default::default()
            },
            last_measurements: Default::default(),
            last_packet: packet.clone(),
            time: NtpTimestamp::from_fixed_int(100000000),
            ..default_peer()
        };
        assert_eq!(
            reference.root_distance(NtpTimestamp::from_fixed_int(100000000)),
            sample.root_distance(NtpTimestamp::from_fixed_int(100000000))
        );
    }

    #[test]
    fn find_interval_simple() {
        let peer_1 = default_peer();
        let peer_2 = default_peer();
        let peer_3 = default_peer();

        let intervals = [
            CandidateTuple {
                peer: &peer_1,
                endpoint_type: EndpointType::Lower,
                edge: NtpDuration::from_fixed_int(-4),
            },
            CandidateTuple {
                peer: &peer_2,
                endpoint_type: EndpointType::Lower,
                edge: NtpDuration::from_fixed_int(-3),
            },
            CandidateTuple {
                peer: &peer_3,
                endpoint_type: EndpointType::Lower,
                edge: NtpDuration::from_fixed_int(-2),
            },
            CandidateTuple {
                peer: &peer_1,
                endpoint_type: EndpointType::Middle,
                edge: NtpDuration::from_fixed_int(-1),
            },
            CandidateTuple {
                peer: &peer_2,
                endpoint_type: EndpointType::Middle,
                edge: NtpDuration::from_fixed_int(0),
            },
            CandidateTuple {
                peer: &peer_3,
                endpoint_type: EndpointType::Middle,
                edge: NtpDuration::from_fixed_int(1),
            },
            CandidateTuple {
                peer: &peer_1,
                endpoint_type: EndpointType::Upper,
                edge: NtpDuration::from_fixed_int(2),
            },
            CandidateTuple {
                peer: &peer_2,
                endpoint_type: EndpointType::Upper,
                edge: NtpDuration::from_fixed_int(3),
            },
            CandidateTuple {
                peer: &peer_3,
                endpoint_type: EndpointType::Upper,
                edge: NtpDuration::from_fixed_int(4),
            },
        ];

        assert_eq!(
            find_interval(&intervals),
            Some((
                NtpDuration::from_fixed_int(-2),
                NtpDuration::from_fixed_int(2)
            ))
        );

        let survivors = construct_survivors(&intervals, NtpTimestamp::from_fixed_int(0));
        assert_eq!(survivors.len(), 3);
    }

    #[test]
    fn find_interval_outlier() {
        let peer_1 = default_peer();
        let peer_2 = default_peer();
        let peer_3 = default_peer();

        let intervals = [
            CandidateTuple {
                peer: &peer_1,
                endpoint_type: EndpointType::Lower,
                edge: NtpDuration::from_fixed_int(-4),
            },
            CandidateTuple {
                peer: &peer_2,
                endpoint_type: EndpointType::Lower,
                edge: NtpDuration::from_fixed_int(-3),
            },
            CandidateTuple {
                peer: &peer_1,
                endpoint_type: EndpointType::Middle,
                edge: NtpDuration::from_fixed_int(-1),
            },
            CandidateTuple {
                peer: &peer_2,
                endpoint_type: EndpointType::Middle,
                edge: NtpDuration::from_fixed_int(0),
            },
            CandidateTuple {
                peer: &peer_1,
                endpoint_type: EndpointType::Upper,
                edge: NtpDuration::from_fixed_int(2),
            },
            CandidateTuple {
                peer: &peer_2,
                endpoint_type: EndpointType::Upper,
                edge: NtpDuration::from_fixed_int(3),
            },
            CandidateTuple {
                peer: &peer_3,
                endpoint_type: EndpointType::Lower,
                edge: NtpDuration::from_fixed_int(15),
            },
            CandidateTuple {
                peer: &peer_3,
                endpoint_type: EndpointType::Middle,
                edge: NtpDuration::from_fixed_int(16),
            },
            CandidateTuple {
                peer: &peer_3,
                endpoint_type: EndpointType::Upper,
                edge: NtpDuration::from_fixed_int(17),
            },
        ];

        assert_eq!(
            find_interval(&intervals),
            Some((
                NtpDuration::from_fixed_int(-3),
                NtpDuration::from_fixed_int(2)
            ))
        );

        let survivors = construct_survivors(&intervals, NtpTimestamp::from_fixed_int(0));
        assert_eq!(survivors.len(), 2);
    }

    #[test]
    fn find_interval_low_precision_edgecase() {
        // One larger interval whose middle does not lie in
        // both smaller intervals, but whose middles do overlap.
        let peer_1 = default_peer();
        let peer_2 = default_peer();
        let peer_3 = default_peer();

        let intervals = [
            CandidateTuple {
                peer: &peer_1,
                endpoint_type: EndpointType::Lower,
                edge: NtpDuration::from_fixed_int(-10),
            },
            CandidateTuple {
                peer: &peer_2,
                endpoint_type: EndpointType::Lower,
                edge: NtpDuration::from_fixed_int(-3),
            },
            CandidateTuple {
                peer: &peer_1,
                endpoint_type: EndpointType::Middle,
                edge: NtpDuration::from_fixed_int(-2),
            },
            CandidateTuple {
                peer: &peer_3,
                endpoint_type: EndpointType::Lower,
                edge: NtpDuration::from_fixed_int(-1),
            },
            CandidateTuple {
                peer: &peer_2,
                endpoint_type: EndpointType::Middle,
                edge: NtpDuration::from_fixed_int(0),
            },
            CandidateTuple {
                peer: &peer_3,
                endpoint_type: EndpointType::Middle,
                edge: NtpDuration::from_fixed_int(2),
            },
            CandidateTuple {
                peer: &peer_2,
                endpoint_type: EndpointType::Upper,
                edge: NtpDuration::from_fixed_int(3),
            },
            CandidateTuple {
                peer: &peer_3,
                endpoint_type: EndpointType::Upper,
                edge: NtpDuration::from_fixed_int(5),
            },
            CandidateTuple {
                peer: &peer_1,
                endpoint_type: EndpointType::Upper,
                edge: NtpDuration::from_fixed_int(6),
            },
        ];

        assert_eq!(
            find_interval(&intervals),
            Some((
                NtpDuration::from_fixed_int(-3),
                NtpDuration::from_fixed_int(5)
            ))
        );

        let survivors = construct_survivors(&intervals, NtpTimestamp::from_fixed_int(0));
        assert_eq!(survivors.len(), 3);
    }

    #[test]
    fn find_interval_interleaving_edgecase() {
        // Three partially overlapping intervals, where
        // the outer center's are not in each others interval.
        let peer_1 = default_peer();
        let peer_2 = default_peer();
        let peer_3 = default_peer();

        let intervals = [
            CandidateTuple {
                peer: &peer_1,
                endpoint_type: EndpointType::Lower,
                edge: NtpDuration::from_fixed_int(-5),
            },
            CandidateTuple {
                peer: &peer_2,
                endpoint_type: EndpointType::Lower,
                edge: NtpDuration::from_fixed_int(-3),
            },
            CandidateTuple {
                peer: &peer_1,
                endpoint_type: EndpointType::Middle,
                edge: NtpDuration::from_fixed_int(-2),
            },
            CandidateTuple {
                peer: &peer_3,
                endpoint_type: EndpointType::Lower,
                edge: NtpDuration::from_fixed_int(-1),
            },
            CandidateTuple {
                peer: &peer_2,
                endpoint_type: EndpointType::Middle,
                edge: NtpDuration::from_fixed_int(-0),
            },
            CandidateTuple {
                peer: &peer_1,
                endpoint_type: EndpointType::Upper,
                edge: NtpDuration::from_fixed_int(1),
            },
            CandidateTuple {
                peer: &peer_3,
                endpoint_type: EndpointType::Middle,
                edge: NtpDuration::from_fixed_int(2),
            },
            CandidateTuple {
                peer: &peer_2,
                endpoint_type: EndpointType::Upper,
                edge: NtpDuration::from_fixed_int(3),
            },
            CandidateTuple {
                peer: &peer_3,
                endpoint_type: EndpointType::Upper,
                edge: NtpDuration::from_fixed_int(5),
            },
        ];

        assert_eq!(
            find_interval(&intervals),
            Some((
                NtpDuration::from_fixed_int(-3),
                NtpDuration::from_fixed_int(3)
            ))
        );

        let survivors = construct_survivors(&intervals, NtpTimestamp::from_fixed_int(0));
        assert_eq!(survivors.len(), 3);
    }

    #[test]
    fn find_interval_no_consensus() {
        // Three disjoint intervals
        let peer_1 = default_peer();
        let peer_2 = default_peer();
        let peer_3 = default_peer();

        let intervals = [
            CandidateTuple {
                peer: &peer_1,
                endpoint_type: EndpointType::Lower,
                edge: NtpDuration::from_fixed_int(-4),
            },
            CandidateTuple {
                peer: &peer_1,
                endpoint_type: EndpointType::Middle,
                edge: NtpDuration::from_fixed_int(-3),
            },
            CandidateTuple {
                peer: &peer_1,
                endpoint_type: EndpointType::Upper,
                edge: NtpDuration::from_fixed_int(-2),
            },
            CandidateTuple {
                peer: &peer_2,
                endpoint_type: EndpointType::Lower,
                edge: NtpDuration::from_fixed_int(-1),
            },
            CandidateTuple {
                peer: &peer_2,
                endpoint_type: EndpointType::Middle,
                edge: NtpDuration::from_fixed_int(-0),
            },
            CandidateTuple {
                peer: &peer_2,
                endpoint_type: EndpointType::Upper,
                edge: NtpDuration::from_fixed_int(1),
            },
            CandidateTuple {
                peer: &peer_3,
                endpoint_type: EndpointType::Lower,
                edge: NtpDuration::from_fixed_int(2),
            },
            CandidateTuple {
                peer: &peer_3,
                endpoint_type: EndpointType::Middle,
                edge: NtpDuration::from_fixed_int(3),
            },
            CandidateTuple {
                peer: &peer_3,
                endpoint_type: EndpointType::Upper,
                edge: NtpDuration::from_fixed_int(4),
            },
        ];

        assert_eq!(find_interval(&intervals), None);

        let survivors = construct_survivors(&intervals, NtpTimestamp::from_fixed_int(0));
        assert_eq!(survivors.len(), 0);
    }

    #[test]
    fn find_interval_tiling() {
        // Three intervals whose midpoints are not in any of the others
        // but which still overlap somewhat.
        let peer_1 = default_peer();
        let peer_2 = default_peer();
        let peer_3 = default_peer();

        let intervals = [
            CandidateTuple {
                peer: &peer_1,
                endpoint_type: EndpointType::Lower,
                edge: NtpDuration::from_fixed_int(-5),
            },
            CandidateTuple {
                peer: &peer_1,
                endpoint_type: EndpointType::Middle,
                edge: NtpDuration::from_fixed_int(-3),
            },
            CandidateTuple {
                peer: &peer_2,
                endpoint_type: EndpointType::Lower,
                edge: NtpDuration::from_fixed_int(-2),
            },
            CandidateTuple {
                peer: &peer_1,
                endpoint_type: EndpointType::Upper,
                edge: NtpDuration::from_fixed_int(-1),
            },
            CandidateTuple {
                peer: &peer_2,
                endpoint_type: EndpointType::Middle,
                edge: NtpDuration::from_fixed_int(-0),
            },
            CandidateTuple {
                peer: &peer_3,
                endpoint_type: EndpointType::Lower,
                edge: NtpDuration::from_fixed_int(1),
            },
            CandidateTuple {
                peer: &peer_2,
                endpoint_type: EndpointType::Upper,
                edge: NtpDuration::from_fixed_int(2),
            },
            CandidateTuple {
                peer: &peer_3,
                endpoint_type: EndpointType::Middle,
                edge: NtpDuration::from_fixed_int(3),
            },
            CandidateTuple {
                peer: &peer_3,
                endpoint_type: EndpointType::Upper,
                edge: NtpDuration::from_fixed_int(5),
            },
        ];

        assert_eq!(find_interval(&intervals), None);

        let survivors = construct_survivors(&intervals, NtpTimestamp::from_fixed_int(0));
        assert_eq!(survivors.len(), 0);
    }

    #[test]
    fn reachability() {
        let mut reach = Reach::default();

        // the default reach register value is 0, and hence not reachable
        assert!(!reach.is_reachable());

        // when we receive a packet, we set the right-most bit;
        // we just received a packet from the peer, so it is reachable
        reach.received_packet();
        assert!(reach.is_reachable());

        // on every poll, the register is shifted to the left, and there are
        // 8 bits. So we can poll 7 times and the peer is still considered reachable
        for _ in 0..7 {
            reach.poll();
        }

        assert!(reach.is_reachable());

        // but one more poll and all 1 bits have been shifted out;
        // the peer is no longer reachable
        reach.poll();
        assert!(!reach.is_reachable());

        // until we receive a packet from it again
        reach.received_packet();
        assert!(reach.is_reachable());
    }

    #[test]
    fn filter_tuple_from_packet_standard() {
        let mut packet = NtpHeader::default();

        packet.mode = NtpAssociationMode::Client;

        let local_clock_time = NtpTimestamp::ZERO;
        let system_precision = NtpDuration::ZERO;

        let seconds = |t| NtpTimestamp::from_seconds_nanos_since_ntp_era(t, 0);

        packet.origin_timestamp = seconds(0); // T1
        packet.receive_timestamp = seconds(10); // T2
        packet.transmit_timestamp = seconds(20); // T3
        let destination_timestamp = seconds(30); // T4

        let tuple = FilterTuple::from_packet_default(
            &packet,
            system_precision,
            destination_timestamp,
            local_clock_time,
        );

        let expected = FilterTuple {
            // offset is the average of the deltas (T2 - T1) and (T4 - T3)
            offset: NtpDuration::from_seconds(10.0),

            // delay is (T4 - T1) - (T3 - T2)
            delay: NtpDuration::from_seconds(20.0),

            // packet.precision is zero, but it's an exponent and 2^0 is 1
            dispersion: NtpDuration::ONE + multiply_by_phi(NtpDuration::from_seconds(30.0)),

            time: NtpTimestamp::ZERO,
        };

        assert_eq!(tuple, expected);
    }

    #[test]
    fn filter_tuple_from_packet_negative_delay() {
        // In cases where the server and client clocks are running at different rates
        // and with very fast networks, the delay can appear negative.
        // delay is clamped to ensure it is always positive

        let mut packet = NtpHeader::default();

        packet.mode = NtpAssociationMode::Client;

        let local_clock_time = NtpTimestamp::ZERO;
        let system_precision = NtpDuration::ONE;

        let seconds = |t| NtpTimestamp::from_seconds_nanos_since_ntp_era(t, 0);

        // NOTE: T3 > T4: packet is transmitted by the server after it is received by the client
        packet.origin_timestamp = seconds(0); // T1
        packet.receive_timestamp = seconds(10); // T2
        packet.transmit_timestamp = seconds(40); // T3
        let destination_timestamp = seconds(30); // T4

        let tuple = FilterTuple::from_packet_default(
            &packet,
            system_precision,
            destination_timestamp,
            local_clock_time,
        );

        // because T3 > T4, (T4 - T3) is negative.
        // in this case, the delay is bounded from below by the system precision
        assert_eq!(tuple.delay, system_precision);
    }
=======
>>>>>>> 5df7ca64
}<|MERGE_RESOLUTION|>--- conflicted
+++ resolved
@@ -7,45 +7,9 @@
 //
 //      https://datatracker.ietf.org/doc/html/rfc5905#appendix-A.5.2
 
-<<<<<<< HEAD
-use crate::{
-    packet::{NtpAssociationMode, NtpLeapIndicator},
-    NtpDuration, NtpHeader, NtpTimestamp, ReferenceId,
-};
-
-const MAX_STRATUM: u8 = 16;
-const MAX_DISTANCE: NtpDuration = NtpDuration::ONE;
-
-// TODO this should be 4 in production?!
-/// Minimum number of survivors needed to be able to discipline the system clock.
-/// More survivors (so more servers from which to get the time) means a more accurate time.
-///
-/// The spec notes (CMIN was renamed to MIN_INTERSECTION_SURVIVORS in our implementation):
-///
-/// > CMIN defines the minimum number of servers consistent with the correctness requirements.
-/// > Suspicious operators would set CMIN to ensure multiple redundant servers are available for the
-/// > algorithms to mitigate properly. However, for historic reasons the default value for CMIN is one.
-const MIN_INTERSECTION_SURVIVORS: usize = 1;
-
-/// Number of survivors that the cluster_algorithm tries to keep.
-///
-/// The code skeleton notes that the goal is to give the cluster algorithm something to chew on.
-/// The spec itself does not say anything about how this variable is chosen, or why it exists
-/// (but it does define the use of this variable)
-///
-/// Because the input can have fewer than 3 survivors, the MIN_CLUSTER_SURVIVORS
-/// is not an actual lower bound on the number of survivors.
-const MIN_CLUSTER_SURVIVORS: usize = 3;
-
-/// frequency tolerance (15 ppm)
-// const PHI: f64 = 15e-6;
-fn multiply_by_phi(duration: NtpDuration) -> NtpDuration {
-    (duration * 15) / 1_000_000
-}
-=======
+use crate::packet::NtpAssociationMode;
 use crate::peer::{multiply_by_phi, PeerStatistics};
-use crate::{packet::NtpLeapIndicator, NtpDuration, NtpTimestamp};
->>>>>>> 5df7ca64
+use crate::{packet::NtpLeapIndicator, NtpDuration, NtpHeader, NtpTimestamp};
 
 #[derive(Debug, Clone, Copy, PartialEq)]
 pub struct FilterTuple {
@@ -402,625 +366,4 @@
         assert_eq!(temporary.register[0], new_tuple);
         assert_eq!(temporary.valid_tuples(), &[new_tuple]);
     }
-<<<<<<< HEAD
-
-    #[test]
-    fn test_root_duration_sanity() {
-        // Ensure root distance at least increases as it is supposed to
-        // when changing the main measurement parameters
-        let mut packet = NtpHeader::new();
-        packet.root_delay = NtpDuration::from_fixed_int(100000000);
-        packet.root_dispersion = NtpDuration::from_fixed_int(100000000);
-        let reference = Peer {
-            statistics: PeerStatistics {
-                delay: NtpDuration::from_fixed_int(100000000),
-                dispersion: NtpDuration::from_fixed_int(100000000),
-                ..Default::default()
-            },
-            last_measurements: Default::default(),
-            last_packet: packet.clone(),
-            time: NtpTimestamp::from_fixed_int(100000000),
-            ..default_peer()
-        };
-
-        assert!(
-            reference.root_distance(NtpTimestamp::from_fixed_int(100000000))
-                < reference.root_distance(NtpTimestamp::from_fixed_int(200000000))
-        );
-
-        let sample = Peer {
-            statistics: PeerStatistics {
-                delay: NtpDuration::from_fixed_int(200000000),
-                dispersion: NtpDuration::from_fixed_int(100000000),
-                ..Default::default()
-            },
-            last_measurements: Default::default(),
-            last_packet: packet.clone(),
-            time: NtpTimestamp::from_fixed_int(100000000),
-            ..default_peer()
-        };
-        assert!(
-            reference.root_distance(NtpTimestamp::from_fixed_int(100000000))
-                < sample.root_distance(NtpTimestamp::from_fixed_int(100000000))
-        );
-
-        let sample = Peer {
-            statistics: PeerStatistics {
-                delay: NtpDuration::from_fixed_int(100000000),
-                dispersion: NtpDuration::from_fixed_int(200000000),
-                ..Default::default()
-            },
-            last_measurements: Default::default(),
-            last_packet: packet.clone(),
-            time: NtpTimestamp::from_fixed_int(100000000),
-            ..default_peer()
-        };
-        assert!(
-            reference.root_distance(NtpTimestamp::from_fixed_int(100000000))
-                < sample.root_distance(NtpTimestamp::from_fixed_int(100000000))
-        );
-
-        let sample = Peer {
-            statistics: PeerStatistics {
-                delay: NtpDuration::from_fixed_int(100000000),
-                dispersion: NtpDuration::from_fixed_int(100000000),
-                ..Default::default()
-            },
-            last_measurements: Default::default(),
-            last_packet: packet.clone(),
-            time: NtpTimestamp::from_fixed_int(0),
-            ..default_peer()
-        };
-        assert!(
-            reference.root_distance(NtpTimestamp::from_fixed_int(100000000))
-                < sample.root_distance(NtpTimestamp::from_fixed_int(100000000))
-        );
-
-        packet.root_delay = NtpDuration::from_fixed_int(200000000);
-        let sample = Peer {
-            statistics: PeerStatistics {
-                delay: NtpDuration::from_fixed_int(100000000),
-                dispersion: NtpDuration::from_fixed_int(100000000),
-                ..Default::default()
-            },
-            last_measurements: Default::default(),
-            last_packet: packet.clone(),
-            time: NtpTimestamp::from_fixed_int(100000000),
-            ..default_peer()
-        };
-        packet.root_delay = NtpDuration::from_fixed_int(100000000);
-        assert!(
-            reference.root_distance(NtpTimestamp::from_fixed_int(100000000))
-                < sample.root_distance(NtpTimestamp::from_fixed_int(100000000))
-        );
-
-        packet.root_dispersion = NtpDuration::from_fixed_int(200000000);
-        let sample = Peer {
-            statistics: PeerStatistics {
-                delay: NtpDuration::from_fixed_int(100000000),
-                dispersion: NtpDuration::from_fixed_int(100000000),
-                ..Default::default()
-            },
-            last_measurements: Default::default(),
-            last_packet: packet.clone(),
-            time: NtpTimestamp::from_fixed_int(100000000),
-            ..default_peer()
-        };
-        packet.root_dispersion = NtpDuration::from_fixed_int(100000000);
-        assert!(
-            reference.root_distance(NtpTimestamp::from_fixed_int(100000000))
-                < sample.root_distance(NtpTimestamp::from_fixed_int(100000000))
-        );
-
-        let sample = Peer {
-            statistics: PeerStatistics {
-                delay: NtpDuration::from_fixed_int(100000000),
-                dispersion: NtpDuration::from_fixed_int(100000000),
-                ..Default::default()
-            },
-            last_measurements: Default::default(),
-            last_packet: packet.clone(),
-            time: NtpTimestamp::from_fixed_int(100000000),
-            ..default_peer()
-        };
-        assert_eq!(
-            reference.root_distance(NtpTimestamp::from_fixed_int(100000000)),
-            sample.root_distance(NtpTimestamp::from_fixed_int(100000000))
-        );
-    }
-
-    #[test]
-    fn find_interval_simple() {
-        let peer_1 = default_peer();
-        let peer_2 = default_peer();
-        let peer_3 = default_peer();
-
-        let intervals = [
-            CandidateTuple {
-                peer: &peer_1,
-                endpoint_type: EndpointType::Lower,
-                edge: NtpDuration::from_fixed_int(-4),
-            },
-            CandidateTuple {
-                peer: &peer_2,
-                endpoint_type: EndpointType::Lower,
-                edge: NtpDuration::from_fixed_int(-3),
-            },
-            CandidateTuple {
-                peer: &peer_3,
-                endpoint_type: EndpointType::Lower,
-                edge: NtpDuration::from_fixed_int(-2),
-            },
-            CandidateTuple {
-                peer: &peer_1,
-                endpoint_type: EndpointType::Middle,
-                edge: NtpDuration::from_fixed_int(-1),
-            },
-            CandidateTuple {
-                peer: &peer_2,
-                endpoint_type: EndpointType::Middle,
-                edge: NtpDuration::from_fixed_int(0),
-            },
-            CandidateTuple {
-                peer: &peer_3,
-                endpoint_type: EndpointType::Middle,
-                edge: NtpDuration::from_fixed_int(1),
-            },
-            CandidateTuple {
-                peer: &peer_1,
-                endpoint_type: EndpointType::Upper,
-                edge: NtpDuration::from_fixed_int(2),
-            },
-            CandidateTuple {
-                peer: &peer_2,
-                endpoint_type: EndpointType::Upper,
-                edge: NtpDuration::from_fixed_int(3),
-            },
-            CandidateTuple {
-                peer: &peer_3,
-                endpoint_type: EndpointType::Upper,
-                edge: NtpDuration::from_fixed_int(4),
-            },
-        ];
-
-        assert_eq!(
-            find_interval(&intervals),
-            Some((
-                NtpDuration::from_fixed_int(-2),
-                NtpDuration::from_fixed_int(2)
-            ))
-        );
-
-        let survivors = construct_survivors(&intervals, NtpTimestamp::from_fixed_int(0));
-        assert_eq!(survivors.len(), 3);
-    }
-
-    #[test]
-    fn find_interval_outlier() {
-        let peer_1 = default_peer();
-        let peer_2 = default_peer();
-        let peer_3 = default_peer();
-
-        let intervals = [
-            CandidateTuple {
-                peer: &peer_1,
-                endpoint_type: EndpointType::Lower,
-                edge: NtpDuration::from_fixed_int(-4),
-            },
-            CandidateTuple {
-                peer: &peer_2,
-                endpoint_type: EndpointType::Lower,
-                edge: NtpDuration::from_fixed_int(-3),
-            },
-            CandidateTuple {
-                peer: &peer_1,
-                endpoint_type: EndpointType::Middle,
-                edge: NtpDuration::from_fixed_int(-1),
-            },
-            CandidateTuple {
-                peer: &peer_2,
-                endpoint_type: EndpointType::Middle,
-                edge: NtpDuration::from_fixed_int(0),
-            },
-            CandidateTuple {
-                peer: &peer_1,
-                endpoint_type: EndpointType::Upper,
-                edge: NtpDuration::from_fixed_int(2),
-            },
-            CandidateTuple {
-                peer: &peer_2,
-                endpoint_type: EndpointType::Upper,
-                edge: NtpDuration::from_fixed_int(3),
-            },
-            CandidateTuple {
-                peer: &peer_3,
-                endpoint_type: EndpointType::Lower,
-                edge: NtpDuration::from_fixed_int(15),
-            },
-            CandidateTuple {
-                peer: &peer_3,
-                endpoint_type: EndpointType::Middle,
-                edge: NtpDuration::from_fixed_int(16),
-            },
-            CandidateTuple {
-                peer: &peer_3,
-                endpoint_type: EndpointType::Upper,
-                edge: NtpDuration::from_fixed_int(17),
-            },
-        ];
-
-        assert_eq!(
-            find_interval(&intervals),
-            Some((
-                NtpDuration::from_fixed_int(-3),
-                NtpDuration::from_fixed_int(2)
-            ))
-        );
-
-        let survivors = construct_survivors(&intervals, NtpTimestamp::from_fixed_int(0));
-        assert_eq!(survivors.len(), 2);
-    }
-
-    #[test]
-    fn find_interval_low_precision_edgecase() {
-        // One larger interval whose middle does not lie in
-        // both smaller intervals, but whose middles do overlap.
-        let peer_1 = default_peer();
-        let peer_2 = default_peer();
-        let peer_3 = default_peer();
-
-        let intervals = [
-            CandidateTuple {
-                peer: &peer_1,
-                endpoint_type: EndpointType::Lower,
-                edge: NtpDuration::from_fixed_int(-10),
-            },
-            CandidateTuple {
-                peer: &peer_2,
-                endpoint_type: EndpointType::Lower,
-                edge: NtpDuration::from_fixed_int(-3),
-            },
-            CandidateTuple {
-                peer: &peer_1,
-                endpoint_type: EndpointType::Middle,
-                edge: NtpDuration::from_fixed_int(-2),
-            },
-            CandidateTuple {
-                peer: &peer_3,
-                endpoint_type: EndpointType::Lower,
-                edge: NtpDuration::from_fixed_int(-1),
-            },
-            CandidateTuple {
-                peer: &peer_2,
-                endpoint_type: EndpointType::Middle,
-                edge: NtpDuration::from_fixed_int(0),
-            },
-            CandidateTuple {
-                peer: &peer_3,
-                endpoint_type: EndpointType::Middle,
-                edge: NtpDuration::from_fixed_int(2),
-            },
-            CandidateTuple {
-                peer: &peer_2,
-                endpoint_type: EndpointType::Upper,
-                edge: NtpDuration::from_fixed_int(3),
-            },
-            CandidateTuple {
-                peer: &peer_3,
-                endpoint_type: EndpointType::Upper,
-                edge: NtpDuration::from_fixed_int(5),
-            },
-            CandidateTuple {
-                peer: &peer_1,
-                endpoint_type: EndpointType::Upper,
-                edge: NtpDuration::from_fixed_int(6),
-            },
-        ];
-
-        assert_eq!(
-            find_interval(&intervals),
-            Some((
-                NtpDuration::from_fixed_int(-3),
-                NtpDuration::from_fixed_int(5)
-            ))
-        );
-
-        let survivors = construct_survivors(&intervals, NtpTimestamp::from_fixed_int(0));
-        assert_eq!(survivors.len(), 3);
-    }
-
-    #[test]
-    fn find_interval_interleaving_edgecase() {
-        // Three partially overlapping intervals, where
-        // the outer center's are not in each others interval.
-        let peer_1 = default_peer();
-        let peer_2 = default_peer();
-        let peer_3 = default_peer();
-
-        let intervals = [
-            CandidateTuple {
-                peer: &peer_1,
-                endpoint_type: EndpointType::Lower,
-                edge: NtpDuration::from_fixed_int(-5),
-            },
-            CandidateTuple {
-                peer: &peer_2,
-                endpoint_type: EndpointType::Lower,
-                edge: NtpDuration::from_fixed_int(-3),
-            },
-            CandidateTuple {
-                peer: &peer_1,
-                endpoint_type: EndpointType::Middle,
-                edge: NtpDuration::from_fixed_int(-2),
-            },
-            CandidateTuple {
-                peer: &peer_3,
-                endpoint_type: EndpointType::Lower,
-                edge: NtpDuration::from_fixed_int(-1),
-            },
-            CandidateTuple {
-                peer: &peer_2,
-                endpoint_type: EndpointType::Middle,
-                edge: NtpDuration::from_fixed_int(-0),
-            },
-            CandidateTuple {
-                peer: &peer_1,
-                endpoint_type: EndpointType::Upper,
-                edge: NtpDuration::from_fixed_int(1),
-            },
-            CandidateTuple {
-                peer: &peer_3,
-                endpoint_type: EndpointType::Middle,
-                edge: NtpDuration::from_fixed_int(2),
-            },
-            CandidateTuple {
-                peer: &peer_2,
-                endpoint_type: EndpointType::Upper,
-                edge: NtpDuration::from_fixed_int(3),
-            },
-            CandidateTuple {
-                peer: &peer_3,
-                endpoint_type: EndpointType::Upper,
-                edge: NtpDuration::from_fixed_int(5),
-            },
-        ];
-
-        assert_eq!(
-            find_interval(&intervals),
-            Some((
-                NtpDuration::from_fixed_int(-3),
-                NtpDuration::from_fixed_int(3)
-            ))
-        );
-
-        let survivors = construct_survivors(&intervals, NtpTimestamp::from_fixed_int(0));
-        assert_eq!(survivors.len(), 3);
-    }
-
-    #[test]
-    fn find_interval_no_consensus() {
-        // Three disjoint intervals
-        let peer_1 = default_peer();
-        let peer_2 = default_peer();
-        let peer_3 = default_peer();
-
-        let intervals = [
-            CandidateTuple {
-                peer: &peer_1,
-                endpoint_type: EndpointType::Lower,
-                edge: NtpDuration::from_fixed_int(-4),
-            },
-            CandidateTuple {
-                peer: &peer_1,
-                endpoint_type: EndpointType::Middle,
-                edge: NtpDuration::from_fixed_int(-3),
-            },
-            CandidateTuple {
-                peer: &peer_1,
-                endpoint_type: EndpointType::Upper,
-                edge: NtpDuration::from_fixed_int(-2),
-            },
-            CandidateTuple {
-                peer: &peer_2,
-                endpoint_type: EndpointType::Lower,
-                edge: NtpDuration::from_fixed_int(-1),
-            },
-            CandidateTuple {
-                peer: &peer_2,
-                endpoint_type: EndpointType::Middle,
-                edge: NtpDuration::from_fixed_int(-0),
-            },
-            CandidateTuple {
-                peer: &peer_2,
-                endpoint_type: EndpointType::Upper,
-                edge: NtpDuration::from_fixed_int(1),
-            },
-            CandidateTuple {
-                peer: &peer_3,
-                endpoint_type: EndpointType::Lower,
-                edge: NtpDuration::from_fixed_int(2),
-            },
-            CandidateTuple {
-                peer: &peer_3,
-                endpoint_type: EndpointType::Middle,
-                edge: NtpDuration::from_fixed_int(3),
-            },
-            CandidateTuple {
-                peer: &peer_3,
-                endpoint_type: EndpointType::Upper,
-                edge: NtpDuration::from_fixed_int(4),
-            },
-        ];
-
-        assert_eq!(find_interval(&intervals), None);
-
-        let survivors = construct_survivors(&intervals, NtpTimestamp::from_fixed_int(0));
-        assert_eq!(survivors.len(), 0);
-    }
-
-    #[test]
-    fn find_interval_tiling() {
-        // Three intervals whose midpoints are not in any of the others
-        // but which still overlap somewhat.
-        let peer_1 = default_peer();
-        let peer_2 = default_peer();
-        let peer_3 = default_peer();
-
-        let intervals = [
-            CandidateTuple {
-                peer: &peer_1,
-                endpoint_type: EndpointType::Lower,
-                edge: NtpDuration::from_fixed_int(-5),
-            },
-            CandidateTuple {
-                peer: &peer_1,
-                endpoint_type: EndpointType::Middle,
-                edge: NtpDuration::from_fixed_int(-3),
-            },
-            CandidateTuple {
-                peer: &peer_2,
-                endpoint_type: EndpointType::Lower,
-                edge: NtpDuration::from_fixed_int(-2),
-            },
-            CandidateTuple {
-                peer: &peer_1,
-                endpoint_type: EndpointType::Upper,
-                edge: NtpDuration::from_fixed_int(-1),
-            },
-            CandidateTuple {
-                peer: &peer_2,
-                endpoint_type: EndpointType::Middle,
-                edge: NtpDuration::from_fixed_int(-0),
-            },
-            CandidateTuple {
-                peer: &peer_3,
-                endpoint_type: EndpointType::Lower,
-                edge: NtpDuration::from_fixed_int(1),
-            },
-            CandidateTuple {
-                peer: &peer_2,
-                endpoint_type: EndpointType::Upper,
-                edge: NtpDuration::from_fixed_int(2),
-            },
-            CandidateTuple {
-                peer: &peer_3,
-                endpoint_type: EndpointType::Middle,
-                edge: NtpDuration::from_fixed_int(3),
-            },
-            CandidateTuple {
-                peer: &peer_3,
-                endpoint_type: EndpointType::Upper,
-                edge: NtpDuration::from_fixed_int(5),
-            },
-        ];
-
-        assert_eq!(find_interval(&intervals), None);
-
-        let survivors = construct_survivors(&intervals, NtpTimestamp::from_fixed_int(0));
-        assert_eq!(survivors.len(), 0);
-    }
-
-    #[test]
-    fn reachability() {
-        let mut reach = Reach::default();
-
-        // the default reach register value is 0, and hence not reachable
-        assert!(!reach.is_reachable());
-
-        // when we receive a packet, we set the right-most bit;
-        // we just received a packet from the peer, so it is reachable
-        reach.received_packet();
-        assert!(reach.is_reachable());
-
-        // on every poll, the register is shifted to the left, and there are
-        // 8 bits. So we can poll 7 times and the peer is still considered reachable
-        for _ in 0..7 {
-            reach.poll();
-        }
-
-        assert!(reach.is_reachable());
-
-        // but one more poll and all 1 bits have been shifted out;
-        // the peer is no longer reachable
-        reach.poll();
-        assert!(!reach.is_reachable());
-
-        // until we receive a packet from it again
-        reach.received_packet();
-        assert!(reach.is_reachable());
-    }
-
-    #[test]
-    fn filter_tuple_from_packet_standard() {
-        let mut packet = NtpHeader::default();
-
-        packet.mode = NtpAssociationMode::Client;
-
-        let local_clock_time = NtpTimestamp::ZERO;
-        let system_precision = NtpDuration::ZERO;
-
-        let seconds = |t| NtpTimestamp::from_seconds_nanos_since_ntp_era(t, 0);
-
-        packet.origin_timestamp = seconds(0); // T1
-        packet.receive_timestamp = seconds(10); // T2
-        packet.transmit_timestamp = seconds(20); // T3
-        let destination_timestamp = seconds(30); // T4
-
-        let tuple = FilterTuple::from_packet_default(
-            &packet,
-            system_precision,
-            destination_timestamp,
-            local_clock_time,
-        );
-
-        let expected = FilterTuple {
-            // offset is the average of the deltas (T2 - T1) and (T4 - T3)
-            offset: NtpDuration::from_seconds(10.0),
-
-            // delay is (T4 - T1) - (T3 - T2)
-            delay: NtpDuration::from_seconds(20.0),
-
-            // packet.precision is zero, but it's an exponent and 2^0 is 1
-            dispersion: NtpDuration::ONE + multiply_by_phi(NtpDuration::from_seconds(30.0)),
-
-            time: NtpTimestamp::ZERO,
-        };
-
-        assert_eq!(tuple, expected);
-    }
-
-    #[test]
-    fn filter_tuple_from_packet_negative_delay() {
-        // In cases where the server and client clocks are running at different rates
-        // and with very fast networks, the delay can appear negative.
-        // delay is clamped to ensure it is always positive
-
-        let mut packet = NtpHeader::default();
-
-        packet.mode = NtpAssociationMode::Client;
-
-        let local_clock_time = NtpTimestamp::ZERO;
-        let system_precision = NtpDuration::ONE;
-
-        let seconds = |t| NtpTimestamp::from_seconds_nanos_since_ntp_era(t, 0);
-
-        // NOTE: T3 > T4: packet is transmitted by the server after it is received by the client
-        packet.origin_timestamp = seconds(0); // T1
-        packet.receive_timestamp = seconds(10); // T2
-        packet.transmit_timestamp = seconds(40); // T3
-        let destination_timestamp = seconds(30); // T4
-
-        let tuple = FilterTuple::from_packet_default(
-            &packet,
-            system_precision,
-            destination_timestamp,
-            local_clock_time,
-        );
-
-        // because T3 > T4, (T4 - T3) is negative.
-        // in this case, the delay is bounded from below by the system precision
-        assert_eq!(tuple.delay, system_precision);
-    }
-=======
->>>>>>> 5df7ca64
 }