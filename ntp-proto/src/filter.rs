// An implementation of the NTP clock filter algorithm, as described by
//
//      https://datatracker.ietf.org/doc/html/rfc5905#page-37
//
// Specifically this is a rust implementation of the `clock_filter()` routine,
// described in the appendix
//
//      https://datatracker.ietf.org/doc/html/rfc5905#appendix-A.5.2

use std::net::IpAddr;

use crate::{packet::NtpLeapIndicator, NtpDuration, NtpHeader, NtpTimestamp, ReferenceId};

const MAX_STRATUM: u8 = 16;
const MAX_DISTANCE: NtpDuration = NtpDuration::ONE;

const BURST_INTERVAL: NtpDuration = NtpDuration::ONE.multiply_by(2);

/// frequency tolerance (15 ppm)
// const PHI: f64 = 15e-6;
fn multiply_by_phi(duration: NtpDuration) -> NtpDuration {
    (duration * 15) / 1_000_000
}

#[derive(Debug, Clone, Copy, PartialEq, Default)]
pub struct FilterTuple {
    offset: NtpDuration,
    delay: NtpDuration,
    dispersion: NtpDuration,
    time: NtpTimestamp,
}

impl FilterTuple {
    const DUMMY: Self = Self {
        offset: NtpDuration::ZERO,
        delay: NtpDuration::MAX_DISPERSION,
        dispersion: NtpDuration::MAX_DISPERSION,
        time: NtpTimestamp::ZERO,
    };

    fn is_dummy(self) -> bool {
        self == Self::DUMMY
    }

    fn from_packet(
        packet: &NtpHeader,
        system_precision: NtpDuration,
        destination_timestamp: NtpTimestamp,
        local_clock_time: NtpTimestamp,
    ) -> Self {
        // for reference
        //
        // | org       | T1         | origin timestamp      |
        // | rec       | T2         | receive timestamp     |
        // | xmt       | T3         | transmit timestamp    |
        // | dst       | T4         | destination timestamp |

        let packet_precision = NtpDuration::from_exponent(packet.precision);

        if let crate::packet::NtpAssociationMode::Broadcast = packet.mode {
            // const BROADCAST_DELAY: NtpDuration = NtpDuration::ONE.divided_by(250); // 0.004
            //
            // let offset = packet.transmit_timestamp - destination_timestamp;
            // let delay = BROADCAST_DELAY;
            // let dispersion =
            //     packet_precision + system_precision + multiply_by_phi(BROADCAST_DELAY * 2i64);
            //
            // FilterTuple {
            //     offset,
            //     delay,
            //     dispersion,
            //     time: local_clock_time,
            // }
            todo!("implement updating the peer with a broadcast packet")
        } else {
            // offset is the average of the deltas (T2 - T1) and (T4 - T3)
            let offset1 = packet.receive_timestamp - packet.origin_timestamp;
            let offset2 = destination_timestamp - packet.transmit_timestamp;
            let offset = (offset1 + offset2) / 2i64;

            // delay is (T4 - T1) - (T3 - T2)
            let delta1 = destination_timestamp - packet.origin_timestamp;
            let delta2 = packet.transmit_timestamp - packet.receive_timestamp;
            // In cases where the server and client clocks are running at different rates
            // and with very fast networks, the delay can appear negative.
            // delay is clamped to ensure it is always positive
            let delay = system_precision.max(delta1 - delta2);

            let dispersion = packet_precision + system_precision + multiply_by_phi(delta1);

            FilterTuple {
                offset,
                delay,
                dispersion,
                time: local_clock_time,
            }
        }
    }
}

#[derive(Debug, Clone)]
pub struct LastMeasurements {
    register: [FilterTuple; 8],
}

impl Default for LastMeasurements {
    fn default() -> Self {
        Self::new()
    }
}

impl LastMeasurements {
    #[allow(dead_code)]
    const fn new() -> Self {
        Self {
            register: [FilterTuple::DUMMY; 8],
        }
    }

    /// Insert the new tuple at index 0, move all other tuples one to the right.
    /// The final (oldest) tuple is discarded
    fn shift_and_insert(&mut self, mut current: FilterTuple, dispersion_correction: NtpDuration) {
        for tuple in self.register.iter_mut() {
            // adding the dispersion correction would make the dummy no longer a dummy
            if !tuple.is_dummy() {
                tuple.dispersion += dispersion_correction;
            }

            std::mem::swap(&mut current, tuple);
        }
    }
}

/// Temporary list
#[derive(Debug, Clone)]
struct TemporaryList {
    /// Invariant: this array is always sorted by increasing delay!
    register: [FilterTuple; 8],
}

impl TemporaryList {
    fn from_clock_filter_contents(source: &LastMeasurements) -> Self {
        // copy the registers
        let mut register = source.register;

        // sort by delay, ignoring NaN
        register.sort_by(|t1, t2| {
            t1.delay
                .partial_cmp(&t2.delay)
                .unwrap_or(std::cmp::Ordering::Less)
        });

        Self { register }
    }

    fn smallest_delay(&self) -> &FilterTuple {
        &self.register[0]
    }

    /// Prefix of the temporary list containing only the valid tuples
    fn valid_tuples(&self) -> &[FilterTuple] {
        let num_invalid_tuples = self
            .register
            .iter()
            .rev()
            .take_while(|t| t.is_dummy())
            .count();

        let num_valid_tuples = self.register.len() - num_invalid_tuples;

        &self.register[..num_valid_tuples]
    }

    /// #[no_run]
    ///                     i=n-1
    ///                     ---     epsilon_i
    ///      epsilon =       \     ----------
    ///                      /        (i+1)
    ///                     ---     2
    ///                     i=0
    /// Invariant: the register is sorted wrt delay
    fn dispersion(&self) -> NtpDuration {
        self.register
            .iter()
            .enumerate()
            .map(|(i, t)| t.dispersion / 2i64.pow(i as u32 + 1))
            .fold(NtpDuration::default(), |a, b| a + b)
    }

    /// #[no_run]
    ///                          +-----                 -----+^1/2
    ///                          |  n-1                      |
    ///                          |  ---                      |
    ///                  1       |  \                     2  |
    ///      psi   =  -------- * |  /    (theta_0-theta_j)   |
    ///                (n-1)     |  ---                      |
    ///                          |  j=1                      |
    ///                          +-----                 -----+
    ///
    /// Invariant: the register is sorted wrt delay
    fn jitter(&self, smallest_delay: FilterTuple, system_precision: f64) -> f64 {
        Self::jitter_help(self.valid_tuples(), smallest_delay, system_precision)
    }

    fn jitter_help(
        valid_tuples: &[FilterTuple],
        smallest_delay: FilterTuple,
        system_precision: f64,
    ) -> f64 {
        let root_mean_square = valid_tuples
            .iter()
            .map(|t| (t.offset - smallest_delay.offset).to_seconds().powi(2))
            .sum::<f64>()
            .sqrt();

        // root mean square average (RMS average). - 1 to exclude the smallest_delay
        let jitter = root_mean_square / (valid_tuples.len() - 1) as f64;

        // In order to ensure consistency and avoid divide exceptions in other
        // computations, the psi is bounded from below by the system precision
        // s.rho expressed in seconds.
        jitter.max(system_precision)
    }

    #[cfg(test)]
    const fn new() -> Self {
        Self {
            register: [FilterTuple::DUMMY; 8],
        }
    }
}

#[derive(Debug, Default)]
pub struct PeerStatistics {
    pub offset: NtpDuration,
    pub delay: NtpDuration,

    pub dispersion: NtpDuration,
    pub jitter: f64,
}

#[allow(dead_code)]
#[derive(Debug)]
struct PeerConfiguration {
    source_address: IpAddr,
    source_port: u16,
    destination_address: IpAddr,
    destination_port: u16,
    reference_id: ReferenceId,
}

pub struct Peer {
    statistics: PeerStatistics,
    last_measurements: LastMeasurements,
    last_packet: NtpHeader,
    time: NtpTimestamp,
    #[allow(dead_code)]
    peer_id: ReferenceId,
    our_id: ReferenceId,

    host_poll: NtpDuration,

    /// In burst mode, many packets are sent in rapid succession to quickly synchronize
    /// This value is the burst count, the number of packages that still need to be sent
    /// until the burst is over. If 0, we are not in burst mode.
    burst: u8,

    out_date: NtpTimestamp,
    next_date: NtpTimestamp,

    reach: Reach,
}

/// Used to determine whether the server is reachable and the data are fresh
/// The register is shifted left by one bit when a packet is sent and the
/// rightmost bit is set to zero.  As valid packets arrive, the rightmost bit is set to one.
/// If the register contains any nonzero bits, the server is considered reachable;
/// otherwise, it is unreachable.
#[derive(Debug, Default)]
struct Reach(u8);

impl Reach {
    #[allow(dead_code)]
    fn is_reachable(&self) -> bool {
        self.0 != 0
    }

    /// We have just received a packet, so the peer is definitely reachable
    fn received_packet(&mut self) {
        self.0 |= 1;
    }

    /// A packet received some number of poll intervals ago is decreasingly relevant for
    /// determining that a peer is still reachable. We discount the packets received so far.
    #[allow(dead_code)]
    fn poll(&mut self) {
        self.0 <<= 1
    }
}

pub enum Decision {
    Ignore,
    Process,
}

impl Peer {
    #[allow(dead_code)]
    pub fn clock_filter(
        &mut self,
        new_tuple: FilterTuple,
        system_leap_indicator: NtpLeapIndicator,
        system_precision: f64,
    ) -> Decision {
        let dispersion_correction = multiply_by_phi(new_tuple.time - self.time);
        self.last_measurements
            .shift_and_insert(new_tuple, dispersion_correction);

        let temporary_list = TemporaryList::from_clock_filter_contents(&self.last_measurements);
        let smallest_delay = *temporary_list.smallest_delay();

        // Prime directive: use a sample only once and never a sample
        // older than the latest one, but anything goes before first
        // synchronized.
        if smallest_delay.time - self.time <= NtpDuration::ZERO
            && system_leap_indicator.is_synchronized()
        {
            return Decision::Ignore;
        }

        let offset = smallest_delay.offset;
        let delay = smallest_delay.delay;

        let dispersion = temporary_list.dispersion();
        let jitter = temporary_list.jitter(smallest_delay, system_precision);

        let statistics = PeerStatistics {
            offset,
            delay,
            dispersion,
            jitter,
        };

        self.statistics = statistics;
        self.time = smallest_delay.time;

        Decision::Process
    }

    /// The root synchronization distance is the maximum error due to
    /// all causes of the local clock relative to the primary server.
    /// It is defined as half the total delay plus total dispersion
    /// plus peer jitter.
    #[allow(dead_code)]
    fn root_distance(&self, local_clock_time: NtpTimestamp) -> NtpDuration {
        NtpDuration::MIN_DISPERSION.max(self.last_packet.root_delay + self.statistics.delay) / 2i64
            + self.last_packet.root_dispersion
            + self.statistics.dispersion
            + multiply_by_phi(local_clock_time - self.time)
            + NtpDuration::from_seconds(self.statistics.jitter)
    }

    #[allow(dead_code)]
    /// Test if association p is acceptable for synchronization
    ///
    /// Known as `accept` and `fit` in the specification.
    fn accept_synchronization(
        &self,
        local_clock_time: NtpTimestamp,
        system_poll: NtpDuration,
    ) -> bool {
        // A stratum error occurs if
        //     1: the server has never been synchronized,
        //     2: the server stratum is invalid
        if !self.last_packet.leap.is_synchronized() || self.last_packet.stratum >= MAX_STRATUM {
            return false;
        }

        //  A distance error occurs if the root distance exceeds the
        //  distance threshold plus an increment equal to one poll interval.
        let distance = self.root_distance(local_clock_time);

        if distance > MAX_DISTANCE + multiply_by_phi(system_poll) {
            return false;
        }

        // Detect whether the remote uses us as their main time reference.
        // if so, we shouldn't sync to them as that would create a loop.
        // Note, this can only ever be an issue if the peer is not using
        // hardware as its source, so ignore reference_id if stratum is 1.
        if self.last_packet.stratum != 1 && self.last_packet.reference_id == self.our_id {
            return false;
        }

        // TODO: An unreachable error occurs if the server is unreachable.

        true
    }

    #[allow(dead_code)]
    fn update_with_packet(
        &mut self,
        local_clock_time: NtpTimestamp,
        system_precision: NtpDuration,
        mut packet: NtpHeader,
        destination_timestamp: NtpTimestamp,
    ) -> Option<FilterTuple> {
        // we map stratum 0 (unspecified) to MAXSTRAT to make stratum
        // comparisons simpler and to provide a natural interface
        // for radio clock drivers that operate for convenience at stratum 0.
        if packet.stratum == 0 {
            packet.stratum = MAX_STRATUM;
        }

        self.last_packet = packet;

        // Verify the server is synchronized with valid stratum and
        // reference time not later than the transmit time.
        if !self.last_packet.leap.is_synchronized() || self.last_packet.stratum >= MAX_STRATUM {
            // this peer is unsynchronized
            return None;
        }

        // verify root distance
        let packet_dispersion =
            self.last_packet.root_delay / 2i64 + self.last_packet.root_dispersion;
        let time_travel =
            self.last_packet.reference_timestamp > self.last_packet.transmit_timestamp;
        if packet_dispersion >= NtpDuration::MAX_DISPERSION || time_travel {
            return None; /* invalid header values */
        }

        // host_poll
        let poll_interval = self.host_poll;
        self.poll_update(local_clock_time, poll_interval);
        self.reach.received_packet();

        let tuple = FilterTuple::from_packet(
            &packet,
            system_precision,
            destination_timestamp,
            local_clock_time,
        );

        Some(tuple)
    }

    /// update the poll interval for this Peer
    #[allow(dead_code)]
    fn poll_update(&mut self, local_clock_time: NtpTimestamp, poll_interval: NtpDuration) {
        const MIN_POLL: i8 = 4; // 16 seconds
        const MAX_POLL: i8 = 17; // 36 hours

        self.host_poll = clamp_ntp_duration(
            NtpDuration::from_exponent(MIN_POLL),
            poll_interval,
            NtpDuration::from_exponent(MAX_POLL),
        );

        if self.burst > 0 {
            // deviation: code skeleton uses `self.next_date != local_clock_time`
            // that seems dangerous. I think we only want to schedule the next
            // time to send a packet when the current deadline has passed
            if self.next_date < local_clock_time {
                return;
            } else {
                self.next_date += BURST_INTERVAL;
            }
        } else {
            // TODO: randomize the poll interval by a small factor
            let offset = clamp_ntp_duration(
                NtpDuration::from_exponent(MIN_POLL),
                self.host_poll,
                NtpDuration::from_exponent(self.last_packet.poll),
            );
            self.next_date = self.out_date + offset;
        }

        if self.next_date < local_clock_time {
            self.next_date = local_clock_time + NtpDuration::ONE;
        }
    }
}

fn clamp_ntp_duration(
    lower_bound: NtpDuration,
    value: NtpDuration,
    upper_bound: NtpDuration,
) -> NtpDuration {
    value.min(upper_bound).max(lower_bound)
}

#[derive(Debug, Clone, Copy, PartialEq, Eq)]
#[repr(i8)]
enum EndpointType {
    Upper = 1,
    Middle = 0,
    Lower = -1,
}

#[allow(dead_code)]
struct CandidateTuple<'a> {
    peer: &'a Peer,
    endpoint_type: EndpointType,
    /// Correctness interval edge
    edge: NtpDuration,
}

#[allow(dead_code)]
fn construct_candidate_list<'a>(
    valid_associations: impl Iterator<Item = &'a Peer>,
    local_clock_time: NtpTimestamp,
) -> Vec<CandidateTuple<'a>> {
    let mut candidate_list = Vec::new();

    for peer in valid_associations {
        let offset = peer.statistics.offset;

        let tuples = [
            CandidateTuple {
                peer,
                endpoint_type: EndpointType::Upper,
                edge: offset + peer.root_distance(local_clock_time),
            },
            CandidateTuple {
                peer,
                endpoint_type: EndpointType::Middle,
                edge: offset,
            },
            CandidateTuple {
                peer,
                endpoint_type: EndpointType::Lower,
                edge: offset - peer.root_distance(local_clock_time),
            },
        ];

        candidate_list.extend(tuples)
    }

    candidate_list.sort_by(|a, b| a.edge.cmp(&b.edge));

    candidate_list
}

#[allow(dead_code)]
struct SurvivorTuple<'a> {
    p: &'a Peer,
    metric: NtpDuration,
}

/// Collect the candidates within the correctness interval
#[allow(dead_code)]
fn construct_survivors<'a>(
    chime_list: &'a [CandidateTuple<'a>],
    local_clock_time: NtpTimestamp,
) -> Vec<SurvivorTuple<'a>> {
    match find_interval(chime_list) {
        Some((low, high)) => chime_list
            .iter()
            .filter_map(|candidate| filter_survivor(candidate, local_clock_time, low, high))
            .collect(),
        None => vec![],
    }
}

fn filter_survivor<'a>(
    candidate: &'a CandidateTuple<'a>,
    local_clock_time: NtpTimestamp,
    low: NtpDuration,
    high: NtpDuration,
) -> Option<SurvivorTuple<'a>> {
    // To be a truechimer, a peers middle (actual offset)
    // needs to lie within the consistency interval.
    // Note: The standard is unclear on this, but this
    // is what gives sensible results in combination with
    // how interval selection works.
    if candidate.edge < low
        || candidate.edge > high
        || candidate.endpoint_type != EndpointType::Middle
    {
        None
    } else {
        let p = candidate.peer;
        let metric = MAX_DISTANCE * p.last_packet.stratum + p.root_distance(local_clock_time);

        Some(SurvivorTuple { p, metric })
    }
}

/// Find the largest contiguous intersection of correctness intervals.
#[allow(dead_code)]
fn find_interval(chime_list: &[CandidateTuple]) -> Option<(NtpDuration, NtpDuration)> {
    let n = chime_list.len() / 3;

    let mut low = None;
    let mut high = None;

    // allow is the number of allowed falsetickers
    for allow in (0..).take_while(|allow| 2 * allow < n) {
        let mut found = 0; // variable "d", falsetickers found in the current iteration
        let mut chime = 0; // variable "c"

        // Scan the chime list from lowest to highest to find the lower endpoint.
        // any middle that we find before the lower endpoint counts as a falseticker
        for tuple in chime_list {
            chime -= tuple.endpoint_type as i32;

            // the code skeleton uses `n - found` here, which is wrong!
            if chime >= (n - allow) as i32 {
                low = Some(tuple.edge);
                break;
            }

            if let EndpointType::Middle = tuple.endpoint_type {
                found += 1;
            }
        }

        // Scan the chime list from highest to lowest to find the upper endpoint.
        // any middle that we find before the upper endpoint counts as a falseticker
        chime = 0;
        for tuple in chime_list.iter().rev() {
            chime += tuple.endpoint_type as i32;

            // the code skeleton uses `n - found` here, which is wrong!
            if chime >= (n - allow) as i32 {
                high = Some(tuple.edge);
                break;
            }

            if let EndpointType::Middle = tuple.endpoint_type {
                found += 1;
            }
        }

        // counted more falsetickers than allowed in this iteration;
        // we loop and try again allowing one more falseticker
        if found > allow {
            continue;
        }

        //  If the intersection is non-empty, declare success.
        if let (Some(l), Some(h)) = (low, high) {
            return Some((l, h));
        }
    }

    None
}

#[cfg(test)]
mod test {
    use crate::packet::NtpAssociationMode;

    use super::*;

    fn default_peer() -> Peer {
        Peer {
            statistics: Default::default(),
            last_measurements: Default::default(),
            last_packet: Default::default(),
            time: Default::default(),
            host_poll: Default::default(),
            burst: Default::default(),
            out_date: Default::default(),
            next_date: Default::default(),
            reach: Default::default(),
            peer_id: ReferenceId::from_int(0),
            our_id: ReferenceId::from_int(0),
        }
    }

    #[test]
    fn dispersion_of_dummys() {
        // The observer should note (a) if all stages contain the dummy tuple
        // with dispersion MAXDISP, the computed dispersion is a little less than 16 s

        let register = TemporaryList::new();
        let value = register.dispersion().to_seconds();

        assert!((16.0 - value) < 0.1)
    }

    #[test]
    fn dummys_are_not_valid() {
        assert!(TemporaryList::new().valid_tuples().is_empty())
    }

    #[test]
    fn jitter_of_single() {
        let mut register = LastMeasurements::new();
        register.register[0].offset = NtpDuration::from_seconds(42.0);
        let first = register.register[0];
        let value = TemporaryList::from_clock_filter_contents(&register).jitter(first, 0.0);

        assert_eq!(value, 0.0)
    }

    #[test]
    fn jitter_of_pair() {
        let mut register = TemporaryList::new();
        register.register[0].offset = NtpDuration::from_seconds(20.0);
        register.register[1].offset = NtpDuration::from_seconds(30.0);
        let first = register.register[0];
        let value = register.jitter(first, 0.0);

        // jitter is calculated relative to the first tuple
        assert!((value - 10.0).abs() < 1e-6)
    }

    #[test]
    fn jitter_of_triple() {
        let mut register = TemporaryList::new();
        register.register[0].offset = NtpDuration::from_seconds(20.0);
        register.register[1].offset = NtpDuration::from_seconds(20.0);
        register.register[2].offset = NtpDuration::from_seconds(30.0);
        let first = register.register[0];
        let value = register.jitter(first, 0.0);

        // jitter is calculated relative to the first tuple
        assert!((value - 5.0).abs() < 1e-6)
    }

    #[test]
    fn clock_filter_defaults() {
        let leap_indicator = NtpLeapIndicator::NoWarning;
        let system_precision = 0.0;

        let new_tuple = FilterTuple {
            offset: Default::default(),
            delay: Default::default(),
            dispersion: Default::default(),
            time: Default::default(),
        };

        let mut peer = default_peer();

        let update = peer.clock_filter(new_tuple, leap_indicator, system_precision);

        // because "time" is zero, the same as all the dummy tuples,
        // the "new" tuple is not newer and hence rejected
        assert!(matches!(update, Decision::Ignore));
    }

    #[test]
    fn clock_filter_new() {
        let leap_indicator = NtpLeapIndicator::NoWarning;
        let system_precision = 0.0;

        let new_tuple = FilterTuple {
            offset: NtpDuration::from_seconds(12.0),
            delay: NtpDuration::from_seconds(14.0),
            dispersion: Default::default(),
            time: NtpTimestamp::from_bits((1i64 << 32).to_be_bytes()),
        };

        let mut peer = default_peer();

        let update = peer.clock_filter(new_tuple, leap_indicator, system_precision);

        assert!(matches!(update, Decision::Process));

        assert_eq!(peer.statistics.offset, new_tuple.offset);
        assert_eq!(peer.statistics.delay, new_tuple.delay);
        assert_eq!(peer.time, new_tuple.time);

        // there is just one valid sample
        assert_eq!(peer.statistics.jitter, 0.0);

        let temporary = TemporaryList::from_clock_filter_contents(&peer.last_measurements);

        assert_eq!(temporary.register[0], new_tuple);
        assert_eq!(temporary.valid_tuples(), &[new_tuple]);
    }

    #[test]
<<<<<<< HEAD
    fn update_with_unsynchronized_packet() {
        let mut peer = default_peer();
        let mut packet = NtpHeader::default();

        packet.leap = NtpLeapIndicator::Unknown;

        let local_clock_time = NtpTimestamp::ZERO;
        let system_precision = NtpDuration::ZERO;
        let destination_timestamp = NtpTimestamp::ZERO;

        let update = peer.update_with_packet(
            local_clock_time,
            system_precision,
            packet,
            destination_timestamp,
        );

        assert!(update.is_none());
    }

    #[test]
    fn update_with_invalid_stratum() {
        let mut peer = default_peer();
        let mut packet = NtpHeader::default();

        packet.stratum = 42;

        let local_clock_time = NtpTimestamp::ZERO;
        let system_precision = NtpDuration::ZERO;
        let destination_timestamp = NtpTimestamp::ZERO;

        let update = peer.update_with_packet(
            local_clock_time,
            system_precision,
            packet,
            destination_timestamp,
        );

        assert!(update.is_none());
    }

    #[test]
    fn filter_tuple_from_packet_standard() {
        let mut packet = NtpHeader::default();

        packet.mode = NtpAssociationMode::Client;

        let local_clock_time = NtpTimestamp::ZERO;
        let system_precision = NtpDuration::ZERO;

        let seconds = |t| NtpTimestamp::from_seconds_nanos_since_ntp_era(t, 0);

        packet.origin_timestamp = seconds(0); // T1
        packet.receive_timestamp = seconds(10); // T2
        packet.transmit_timestamp = seconds(20); // T3
        let destination_timestamp = seconds(30); // T4

        let tuple = FilterTuple::from_packet(
            &packet,
            system_precision,
            destination_timestamp,
            local_clock_time,
        );

        let expected = FilterTuple {
            // offset is the average of the deltas (T2 - T1) and (T4 - T3)
            offset: NtpDuration::from_seconds(10.0),

            // delay is (T4 - T1) - (T3 - T2)
            delay: NtpDuration::from_seconds(20.0),

            // packet.precision is zero, but it's an exponent and 2^0 is 1
            dispersion: NtpDuration::ONE + multiply_by_phi(NtpDuration::from_seconds(30.0)),

            time: NtpTimestamp::ZERO,
        };

        assert_eq!(tuple, expected);
    }

    #[test]
    fn filter_tuple_from_packet_negative_delay() {
        // In cases where the server and client clocks are running at different rates
        // and with very fast networks, the delay can appear negative.
        // delay is clamped to ensure it is always positive

        let mut packet = NtpHeader::default();

        packet.mode = NtpAssociationMode::Client;

        let local_clock_time = NtpTimestamp::ZERO;
        let system_precision = NtpDuration::ONE;

        let seconds = |t| NtpTimestamp::from_seconds_nanos_since_ntp_era(t, 0);

        // NOTE: T3 > T4: packet is transmitted by the server after it is received by the client
        packet.origin_timestamp = seconds(0); // T1
        packet.receive_timestamp = seconds(10); // T2
        packet.transmit_timestamp = seconds(40); // T3
        let destination_timestamp = seconds(30); // T4

        let tuple = FilterTuple::from_packet(
            &packet,
            system_precision,
            destination_timestamp,
            local_clock_time,
        );

        assert_eq!(tuple.delay, system_precision);
    }

    #[test]
    fn reachability() {
        let mut reach = Reach::default();

        // the default reach register value is 0, and hence not reachable
        assert!(!reach.is_reachable());

        // when we receive a packet, we set the right-most bit;
        // we just received a packet from the peer, so it is reachable
        reach.received_packet();
        assert!(reach.is_reachable());

        // on every poll, the register is shifted to the left, and there are
        // 8 bits. So we can poll 7 times and the peer is still considered reachable
        for _ in 0..7 {
            reach.poll();
        }

        assert!(reach.is_reachable());

        // but one more poll and all 1 bits have been shifted out;
        // the peer is no longer reachable
        reach.poll();
        assert!(!reach.is_reachable());

        // until we receive a packet from it again
        reach.received_packet();
        assert!(reach.is_reachable());
=======
    fn find_interval_simple() {
        let peer_1 = default_peer();
        let peer_2 = default_peer();
        let peer_3 = default_peer();

        let intervals = [
            CandidateTuple {
                peer: &peer_1,
                endpoint_type: EndpointType::Lower,
                edge: NtpDuration::from_fixed_int(-4),
            },
            CandidateTuple {
                peer: &peer_2,
                endpoint_type: EndpointType::Lower,
                edge: NtpDuration::from_fixed_int(-3),
            },
            CandidateTuple {
                peer: &peer_3,
                endpoint_type: EndpointType::Lower,
                edge: NtpDuration::from_fixed_int(-2),
            },
            CandidateTuple {
                peer: &peer_1,
                endpoint_type: EndpointType::Middle,
                edge: NtpDuration::from_fixed_int(-1),
            },
            CandidateTuple {
                peer: &peer_2,
                endpoint_type: EndpointType::Middle,
                edge: NtpDuration::from_fixed_int(0),
            },
            CandidateTuple {
                peer: &peer_3,
                endpoint_type: EndpointType::Middle,
                edge: NtpDuration::from_fixed_int(1),
            },
            CandidateTuple {
                peer: &peer_1,
                endpoint_type: EndpointType::Upper,
                edge: NtpDuration::from_fixed_int(2),
            },
            CandidateTuple {
                peer: &peer_2,
                endpoint_type: EndpointType::Upper,
                edge: NtpDuration::from_fixed_int(3),
            },
            CandidateTuple {
                peer: &peer_3,
                endpoint_type: EndpointType::Upper,
                edge: NtpDuration::from_fixed_int(4),
            },
        ];

        assert_eq!(
            find_interval(&intervals),
            Some((
                NtpDuration::from_fixed_int(-2),
                NtpDuration::from_fixed_int(2)
            ))
        );

        let survivors = construct_survivors(&intervals, NtpTimestamp::from_fixed_int(0));
        assert_eq!(survivors.len(), 3);
    }

    #[test]
    fn find_interval_outlier() {
        let peer_1 = default_peer();
        let peer_2 = default_peer();
        let peer_3 = default_peer();

        let intervals = [
            CandidateTuple {
                peer: &peer_1,
                endpoint_type: EndpointType::Lower,
                edge: NtpDuration::from_fixed_int(-4),
            },
            CandidateTuple {
                peer: &peer_2,
                endpoint_type: EndpointType::Lower,
                edge: NtpDuration::from_fixed_int(-3),
            },
            CandidateTuple {
                peer: &peer_1,
                endpoint_type: EndpointType::Middle,
                edge: NtpDuration::from_fixed_int(-1),
            },
            CandidateTuple {
                peer: &peer_2,
                endpoint_type: EndpointType::Middle,
                edge: NtpDuration::from_fixed_int(0),
            },
            CandidateTuple {
                peer: &peer_1,
                endpoint_type: EndpointType::Upper,
                edge: NtpDuration::from_fixed_int(2),
            },
            CandidateTuple {
                peer: &peer_2,
                endpoint_type: EndpointType::Upper,
                edge: NtpDuration::from_fixed_int(3),
            },
            CandidateTuple {
                peer: &peer_3,
                endpoint_type: EndpointType::Lower,
                edge: NtpDuration::from_fixed_int(15),
            },
            CandidateTuple {
                peer: &peer_3,
                endpoint_type: EndpointType::Middle,
                edge: NtpDuration::from_fixed_int(16),
            },
            CandidateTuple {
                peer: &peer_3,
                endpoint_type: EndpointType::Upper,
                edge: NtpDuration::from_fixed_int(17),
            },
        ];

        assert_eq!(
            find_interval(&intervals),
            Some((
                NtpDuration::from_fixed_int(-3),
                NtpDuration::from_fixed_int(2)
            ))
        );

        let survivors = construct_survivors(&intervals, NtpTimestamp::from_fixed_int(0));
        assert_eq!(survivors.len(), 2);
    }

    #[test]
    fn find_interval_low_precision_edgecase() {
        // One larger interval whose middle does not lie in
        // both smaller intervals, but whose middles do overlap.
        let peer_1 = default_peer();
        let peer_2 = default_peer();
        let peer_3 = default_peer();

        let intervals = [
            CandidateTuple {
                peer: &peer_1,
                endpoint_type: EndpointType::Lower,
                edge: NtpDuration::from_fixed_int(-10),
            },
            CandidateTuple {
                peer: &peer_2,
                endpoint_type: EndpointType::Lower,
                edge: NtpDuration::from_fixed_int(-3),
            },
            CandidateTuple {
                peer: &peer_1,
                endpoint_type: EndpointType::Middle,
                edge: NtpDuration::from_fixed_int(-2),
            },
            CandidateTuple {
                peer: &peer_3,
                endpoint_type: EndpointType::Lower,
                edge: NtpDuration::from_fixed_int(-1),
            },
            CandidateTuple {
                peer: &peer_2,
                endpoint_type: EndpointType::Middle,
                edge: NtpDuration::from_fixed_int(0),
            },
            CandidateTuple {
                peer: &peer_3,
                endpoint_type: EndpointType::Middle,
                edge: NtpDuration::from_fixed_int(2),
            },
            CandidateTuple {
                peer: &peer_2,
                endpoint_type: EndpointType::Upper,
                edge: NtpDuration::from_fixed_int(3),
            },
            CandidateTuple {
                peer: &peer_3,
                endpoint_type: EndpointType::Upper,
                edge: NtpDuration::from_fixed_int(5),
            },
            CandidateTuple {
                peer: &peer_1,
                endpoint_type: EndpointType::Upper,
                edge: NtpDuration::from_fixed_int(6),
            },
        ];

        assert_eq!(
            find_interval(&intervals),
            Some((
                NtpDuration::from_fixed_int(-3),
                NtpDuration::from_fixed_int(5)
            ))
        );

        let survivors = construct_survivors(&intervals, NtpTimestamp::from_fixed_int(0));
        assert_eq!(survivors.len(), 3);
    }

    #[test]
    fn find_interval_interleaving_edgecase() {
        // Three partially overlapping intervals, where
        // the outer center's are not in each others interval.
        let peer_1 = default_peer();
        let peer_2 = default_peer();
        let peer_3 = default_peer();

        let intervals = [
            CandidateTuple {
                peer: &peer_1,
                endpoint_type: EndpointType::Lower,
                edge: NtpDuration::from_fixed_int(-5),
            },
            CandidateTuple {
                peer: &peer_2,
                endpoint_type: EndpointType::Lower,
                edge: NtpDuration::from_fixed_int(-3),
            },
            CandidateTuple {
                peer: &peer_1,
                endpoint_type: EndpointType::Middle,
                edge: NtpDuration::from_fixed_int(-2),
            },
            CandidateTuple {
                peer: &peer_3,
                endpoint_type: EndpointType::Lower,
                edge: NtpDuration::from_fixed_int(-1),
            },
            CandidateTuple {
                peer: &peer_2,
                endpoint_type: EndpointType::Middle,
                edge: NtpDuration::from_fixed_int(-0),
            },
            CandidateTuple {
                peer: &peer_1,
                endpoint_type: EndpointType::Upper,
                edge: NtpDuration::from_fixed_int(1),
            },
            CandidateTuple {
                peer: &peer_3,
                endpoint_type: EndpointType::Middle,
                edge: NtpDuration::from_fixed_int(2),
            },
            CandidateTuple {
                peer: &peer_2,
                endpoint_type: EndpointType::Upper,
                edge: NtpDuration::from_fixed_int(3),
            },
            CandidateTuple {
                peer: &peer_3,
                endpoint_type: EndpointType::Upper,
                edge: NtpDuration::from_fixed_int(5),
            },
        ];

        assert_eq!(
            find_interval(&intervals),
            Some((
                NtpDuration::from_fixed_int(-3),
                NtpDuration::from_fixed_int(3)
            ))
        );

        let survivors = construct_survivors(&intervals, NtpTimestamp::from_fixed_int(0));
        assert_eq!(survivors.len(), 3);
    }

    #[test]
    fn find_interval_no_consensus() {
        // Three disjoint intervals
        let peer_1 = default_peer();
        let peer_2 = default_peer();
        let peer_3 = default_peer();

        let intervals = [
            CandidateTuple {
                peer: &peer_1,
                endpoint_type: EndpointType::Lower,
                edge: NtpDuration::from_fixed_int(-4),
            },
            CandidateTuple {
                peer: &peer_1,
                endpoint_type: EndpointType::Middle,
                edge: NtpDuration::from_fixed_int(-3),
            },
            CandidateTuple {
                peer: &peer_1,
                endpoint_type: EndpointType::Upper,
                edge: NtpDuration::from_fixed_int(-2),
            },
            CandidateTuple {
                peer: &peer_2,
                endpoint_type: EndpointType::Lower,
                edge: NtpDuration::from_fixed_int(-1),
            },
            CandidateTuple {
                peer: &peer_2,
                endpoint_type: EndpointType::Middle,
                edge: NtpDuration::from_fixed_int(-0),
            },
            CandidateTuple {
                peer: &peer_2,
                endpoint_type: EndpointType::Upper,
                edge: NtpDuration::from_fixed_int(1),
            },
            CandidateTuple {
                peer: &peer_3,
                endpoint_type: EndpointType::Lower,
                edge: NtpDuration::from_fixed_int(2),
            },
            CandidateTuple {
                peer: &peer_3,
                endpoint_type: EndpointType::Middle,
                edge: NtpDuration::from_fixed_int(3),
            },
            CandidateTuple {
                peer: &peer_3,
                endpoint_type: EndpointType::Upper,
                edge: NtpDuration::from_fixed_int(4),
            },
        ];

        assert_eq!(find_interval(&intervals), None);

        let survivors = construct_survivors(&intervals, NtpTimestamp::from_fixed_int(0));
        assert_eq!(survivors.len(), 0);
    }

    #[test]
    fn find_interval_tiling() {
        // Three intervals whose midpoints are not in any of the others
        // but which still overlap somewhat.
        let peer_1 = default_peer();
        let peer_2 = default_peer();
        let peer_3 = default_peer();

        let intervals = [
            CandidateTuple {
                peer: &peer_1,
                endpoint_type: EndpointType::Lower,
                edge: NtpDuration::from_fixed_int(-5),
            },
            CandidateTuple {
                peer: &peer_1,
                endpoint_type: EndpointType::Middle,
                edge: NtpDuration::from_fixed_int(-3),
            },
            CandidateTuple {
                peer: &peer_2,
                endpoint_type: EndpointType::Lower,
                edge: NtpDuration::from_fixed_int(-2),
            },
            CandidateTuple {
                peer: &peer_1,
                endpoint_type: EndpointType::Upper,
                edge: NtpDuration::from_fixed_int(-1),
            },
            CandidateTuple {
                peer: &peer_2,
                endpoint_type: EndpointType::Middle,
                edge: NtpDuration::from_fixed_int(-0),
            },
            CandidateTuple {
                peer: &peer_3,
                endpoint_type: EndpointType::Lower,
                edge: NtpDuration::from_fixed_int(1),
            },
            CandidateTuple {
                peer: &peer_2,
                endpoint_type: EndpointType::Upper,
                edge: NtpDuration::from_fixed_int(2),
            },
            CandidateTuple {
                peer: &peer_3,
                endpoint_type: EndpointType::Middle,
                edge: NtpDuration::from_fixed_int(3),
            },
            CandidateTuple {
                peer: &peer_3,
                endpoint_type: EndpointType::Upper,
                edge: NtpDuration::from_fixed_int(5),
            },
        ];

        assert_eq!(find_interval(&intervals), None);

        let survivors = construct_survivors(&intervals, NtpTimestamp::from_fixed_int(0));
        assert_eq!(survivors.len(), 0);
>>>>>>> 002f3b38
    }
}<|MERGE_RESOLUTION|>--- conflicted
+++ resolved
@@ -773,7 +773,6 @@
     }
 
     #[test]
-<<<<<<< HEAD
     fn update_with_unsynchronized_packet() {
         let mut peer = default_peer();
         let mut packet = NtpHeader::default();
@@ -913,7 +912,9 @@
         // until we receive a packet from it again
         reach.received_packet();
         assert!(reach.is_reachable());
-=======
+    }
+
+    #[test]
     fn find_interval_simple() {
         let peer_1 = default_peer();
         let peer_2 = default_peer();
@@ -1302,6 +1303,5 @@
 
         let survivors = construct_survivors(&intervals, NtpTimestamp::from_fixed_int(0));
         assert_eq!(survivors.len(), 0);
->>>>>>> 002f3b38
     }
 }