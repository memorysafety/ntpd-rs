--- conflicted
+++ resolved
@@ -608,18 +608,13 @@
             last_measurements: Default::default(),
             last_packet: Default::default(),
             time: Default::default(),
-<<<<<<< HEAD
             host_poll: Default::default(),
             burst: Default::default(),
             out_date: Default::default(),
             next_date: Default::default(),
             reach: Default::default(),
-            our_id: ReferenceId::from_int(0),
-            peer_id: ReferenceId::from_int(0),
-=======
             peer_id: ReferenceId::from_int(0),
             our_id: ReferenceId::from_int(0),
->>>>>>> 6d77f0cc
         }
     }
 
